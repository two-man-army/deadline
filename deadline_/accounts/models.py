--- conflicted
+++ resolved
@@ -46,7 +46,6 @@
     def __str__(self):
         return self.username
 
-<<<<<<< HEAD
     def fetch_count_of_solved_challenges_for_subcategory(self, sub_category):
         """
         Given a SubCategory object,
@@ -67,7 +66,7 @@
         solved_challenges_count = cursor.fetchone()[0]
 
         return solved_challenges_count
-=======
+
     def notification_token_is_expired(self) -> bool:
         """ Checks whether the current token is expired """
         if self.notification_token is None:
@@ -121,7 +120,6 @@
                                   .exclude(result_score=challenge.score)
                                   .count()
                 )
->>>>>>> 6d94c291
 
     def fetch_max_score_for_challenge(self, challenge_id):
         """
