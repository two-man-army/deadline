from unittest.mock import patch, MagicMock

from django.http import HttpResponse
from django.test import TestCase
from django.utils.six import BytesIO
from rest_framework.test import APITestCase
from rest_framework.renderers import JSONRenderer
from rest_framework.parsers import JSONParser

from accounts.errors import UserAlreadyFollowedError, UserNotFollowedError
from accounts.models import User, Role
from accounts.serializers import UserSerializer
from challenges.tests.factories import UserFactory, ChallengeDescFactory


# Create your tests here.
class UserModelTest(TestCase):
    def setUp(self):
        from challenges.models import MainCategory, SubCategory, Proficiency
        self.base_role = Role.objects.create(name='User')
        self.main_cat = MainCategory.objects.create(name='tank')
        self.main_cat2 = MainCategory.objects.create(name='helicopter')
        self.sub1 = SubCategory.objects.create(name='AAX-190', meta_category=self.main_cat, max_score=250)
        self.sub2 = SubCategory.objects.create(name='MX-5', meta_category=self.main_cat2, max_score=250)
        self.advanced_proficiency = Proficiency.objects.create(name="test", needed_percentage=21)
        self.starter_proficiency = Proficiency.objects.create(name="scrub", needed_percentage=0)

    def test_user_register_creates_token(self):
        us = User.objects.create(username='SomeGuy', email='me@abv.bg', password='123', score=123, role=self.base_role)
        self.assertTrue(hasattr(us, 'auth_token'))
        self.assertIsNotNone(us.auth_token)

    def test_user_register_assigns_default_user_role(self):
        us = User.objects.create(username='SomeGuy', email='me@abv.bg', password='123', score=123, role=self.base_role)
        self.assertEqual(us.role, self.base_role)

    def test_user_register_creates_user_subcategory_proficiency(self):
        from challenges.models import UserSubcategoryProficiency
        us = User.objects.create(username='SomeGuy', email='me@abv.bg', password='123', score=123, role=self.base_role)
        us.save()

        received: UserSubcategoryProficiency = UserSubcategoryProficiency.objects.filter(user=us, subcategory=self.sub1).first()
        self.assertEqual(received.proficiency, self.starter_proficiency)
        received_sub2: UserSubcategoryProficiency = UserSubcategoryProficiency.objects.filter(user=us, subcategory=self.sub2).first()
        self.assertEqual(received_sub2.proficiency, self.starter_proficiency)

<<<<<<< HEAD
    def test_returns_401_if_unauth(self):
        us = User.objects.create(username='SomeGuy', email='me@abv.bg', password='123', score=123)
=======
    def test_user_register_requires_unique_username(self):
        us = User.objects.create(username='SomeGuy', email='me@abv.bg', password='123', score=123, role=self.base_role)
>>>>>>> 4890612f
        us.save()
        with self.assertRaises(Exception):
            us = User.objects.create(username='SomeGuy', email='me@abv.bg', password='123', score=123, role=self.base_role)
            us.save()

    def test_serialization(self):
        """ Should convert a user object to a json """
        us = User.objects.create(username='SomeGuy', email='me@abv.bg', password='123', score=123, role_id=self.base_role.id)
        expected_data = {'id': us.id, 'username': us.username, 'email': us.email,
                         'score': us.score, 'role': {'id': us.role.id, 'name': us.role.name}}
        self.assertEqual(UserSerializer(us).data, expected_data)

    def test_deserialization(self):
        expected_json = bytes(
            ('{"id":1,"username":"SomeGuy","email":"me@abv.bg",'
            f'"password":"123","score":123, "role": {self.base_role.id}}}'), encoding='utf-8')

        data = JSONParser().parse(BytesIO(expected_json))
        serializer = UserSerializer(data=data)
        serializer.is_valid()
        deser_user = serializer.save()

        self.assertIsInstance(deser_user, User)
        self.assertEqual(deser_user.username, 'SomeGuy')
        self.assertEqual(deser_user.email, 'me@abv.bg')
        self.assertNotEqual(deser_user.password, '123')  # should be hashed!
        self.assertEqual(deser_user.score, 123)

    def test_user_can_follow_another_user(self):
        user_who_gets_followed = User.objects.create(username='SomeFollowee', email='me@abv.bg', password='123', score=123)
        follower = User.objects.create(username='SomeGuy', email='follower@abv.bg', password='123', score=123)

        follower.follow(user_who_gets_followed)

        self.assertEqual(follower.users_followed.count(), 1)
        self.assertEqual(follower.followers.count(), 0)
        self.assertIn(user_who_gets_followed, follower.users_followed.all())

        self.assertEqual(user_who_gets_followed.followers.count(), 1)
        self.assertEqual(user_who_gets_followed.users_followed.count(), 0)

    def test_cannot_have_duplicate_follower(self):
        user_who_gets_followed = User.objects.create(username='SomeFollowee', email='me@abv.bg', password='123', score=123)
        follower = User.objects.create(username='SomeGuy', email='follower@abv.bg', password='123', score=123)
        follower.follow(user_who_gets_followed)
        with self.assertRaises(UserAlreadyFollowedError):
            follower.follow(user_who_gets_followed)

    def test_user_can_unfollow_another_user(self):
        user_who_gets_followed = User.objects.create(username='SomeFollowee', email='me@abv.bg', password='123', score=123)
        follower = User.objects.create(username='SomeGuy', email='follower@abv.bg', password='123', score=123)
        follower.follow(user_who_gets_followed)
        self.assertEqual(follower.users_followed.count(), 1)

        follower.unfollow(user_who_gets_followed)
        self.assertEqual(follower.users_followed.count(), 0)

    def test_unfollow_user_that_is_not_followed_raises_error(self):
        user_who_gets_followed = User.objects.create(username='SomeFollowee', email='me@abv.bg', password='123', score=123)
        follower = User.objects.create(username='SomeGuy', email='follower@abv.bg', password='123', score=123)
        with self.assertRaises(UserNotFollowedError):
            follower.unfollow(user_who_gets_followed)

    def test_get_vote_for_submission_returns_vote(self):
        from challenges.models import Challenge, Submission, SubCategory, MainCategory, ChallengeDescription, Language, \
            SubmissionVote
        python_language = Language(name="Python") ;python_language.save()
        challenge_cat = MainCategory.objects.create(name='Tests'); challenge_cat.save()
        sub_cat = SubCategory(name='tests', meta_category=challenge_cat); sub_cat.save()
        challenge = Challenge(name='Hello', difficulty=5, score=10, description=ChallengeDescFactory(),
                                   test_case_count=3,
                                   category=sub_cat); challenge.save()
        auth_user = UserFactory()
        auth_user.save()
        s = Submission(language=python_language, challenge=challenge, author=auth_user,
                       code='a')
        s.save()
        sv1 = SubmissionVote(author=auth_user, submission=s, is_upvote=False)
        sv1.save()

        received_vote = auth_user.get_vote_for_submission(submission_id=s.id)
        self.assertEqual(received_vote, sv1)

    def test_get_vote_for_submission_no_vote_returns_None(self):
        auth_user = UserFactory()
        self.assertIsNone(auth_user.get_vote_for_submission(submission_id=1))

    @patch('challenges.models.Submission.fetch_top_submission_for_challenge_and_user')
    def test_fetch_max_score_for_challenge(self, fetch_mock):
        """ Should call the submission's fetch_top_submission method"""
        us = User.objects.create(username='SomeGuy', email='me@abv.bg', password='123', score=123, role=self.base_role)
        us.save()
        fetch_mock.return_value = MagicMock(maxscore=5)

        received_score = us.fetch_max_score_for_challenge(1)

        fetch_mock.assert_called_once_with(1, us.id)
        self.assertEqual(received_score, 5)


    @patch('challenges.models.Submission.fetch_top_submission_for_challenge_and_user')
    def test_fetch_max_score_for_challenge_return_0_on_none_value(self, fetch_mock):
        """ Should return 0 if no such score exists"""
        us = User.objects.create(username='SomeGuy', email='me@abv.bg', password='123', score=123, role=self.base_role)
        us.save()
        fetch_mock.return_value = None

        received_score = us.fetch_max_score_for_challenge(1)

        fetch_mock.assert_called_once_with(1, us.id)
        self.assertEqual(received_score, 0)

    def test_fetch_subcategory_proficiency(self):
        """
        Should return a UserSubcategoryProficiency model
        """
        from challenges.models import UserSubcategoryProficiency, SubCategory, MainCategory
        # from challenges.tests.factories import SubCategoryFactory, MainCategoryFactory
        mc = MainCategory.objects.create(name='t')
        mc.save()
        sc = SubCategory(name='tank', meta_category=mc)
        sc.save()
        user = UserFactory()
        user.save()  # should create the UserSubcatProficiency objects
        expected_model = UserSubcategoryProficiency.objects.filter(subcategory=sc).first()

        usp: UserSubcategoryProficiency = user.fetch_subcategory_proficiency(subcategory_id=sc.id)

        self.assertEqual(expected_model, usp)

    def test_fetch_invalid_subcategory_proficiency(self):
        """
        Should raise an exception
        """
        user = UserFactory()
        user.save()  # should create the UserSubcatProficiency objects
        with self.assertRaises(Exception):
            usp: UserSubcategoryProficiency = user.fetch_subcategory_proficiency(subcategory_id=255)

    def test_fetch_subcategory_proficiency(self):
        """
        Should return a Proficiency object
        """
        from challenges.models import UserSubcategoryProficiency, Proficiency, MainCategory, SubCategory
        mc = MainCategory.objects.create(name='t')
        mc.save()
        sc = SubCategory.objects.create(name='tank', meta_category=mc)
        sc.save()
        user: User = UserFactory()
        user.save()  # should create the UserSubcatProgress objects

        received_prof = user.fetch_proficiency_by_subcategory(sc.id)

        self.assertEqual(received_prof, self.starter_proficiency)

    def test_fetch_invalid_subcategory_proficiency(self):
        """ Should raise """
        user = UserFactory()
        user.save()  # should create the UserSubcatProgress objects
        with self.assertRaises(Exception):
            usp = user.fetch_subcategory_proficiency(subcategory_id=255)

    def test_fetch_overall_leaderboard_position(self):
        """ Should return the user's leaderboard position """
        first_user = User.objects.create(username='SomeGuy', email='me@abv.bg', password='123', score=123, role=self.base_role)
        second_user = User.objects.create(username='dGuy', email='d@abv.dg', password='123', score=122, role=self.base_role)
        second_user2 = User.objects.create(username='dGumasky', email='molly@abv.bg', password='123', score=122, role=self.base_role)
        second_user3 = User.objects.create(username='xdGumasky', email='xmolly@abv.bg', password='123', score=122, role=self.base_role)
        fifth_user = User.objects.create(username='dbrr', email='dd@abv.bg', password='123', score=121, role=self.base_role)
        fifth_user.save()

        self.assertEqual(fifth_user.fetch_overall_leaderboard_position(), 5)
        self.assertEqual(second_user.fetch_overall_leaderboard_position(), 2)
        self.assertEqual(second_user2.fetch_overall_leaderboard_position(), 2)
        self.assertEqual(second_user3.fetch_overall_leaderboard_position(), 2)
        self.assertEqual(first_user.fetch_overall_leaderboard_position(), 1)

    def test_fetch_user_count(self):
        User.objects.create(username='SomeGuy', email='me@abv.bg', password='123', score=123, role=self.base_role)
        User.objects.create(username='dGuy', email='d@abv.dg', password='123', score=122, role=self.base_role)
        User.objects.create(username='dGumasky', email='molly@abv.bg', password='123', score=122, role=self.base_role)
        User.objects.create(username='xdGumasky', email='xmolly@abv.bg', password='123', score=122, role=self.base_role)
        User.objects.create(username='dbrr', email='dd@abv.bg', password='123', score=121, role=self.base_role)

        self.assertEqual(User.fetch_user_count(), 5)


class RegisterViewTest(APITestCase):
    def setUp(self):
        self.base_role = Role.objects.create(name='User')

    def test_register(self):
        # The user posts his username, email and password to the /accounts/register URL
        response: HttpResponse = self.client.post('/accounts/register/', data={'username': 'Meredith',
                                                                               'password': 'mer19222',
                                                                               'email': 'meredith@abv.bg'})
        # Should have successfully register the user and gave him a user token
        self.assertEqual(response.status_code, 201)
        self.assertTrue('user_token' in response.data)

    def test_register_existing_user_should_return_400(self):
        User.objects.create(email='that_part@abv.bg', password='123', username='ThatPart', role=self.base_role)

        response: HttpResponse = self.client.post('/accounts/register/', data={'username': 'Meredith',
                                                                               'password': 'mer19222',
                                                                               'email': 'that_part@abv.bg'})
        self.assertEqual(response.status_code, 400)
        self.assertIn('email', response.data)
        self.assertIn('email already exists', ''.join(response.data['email']))

    def test_register_existing_username_should_return_400(self):
        User.objects.create(email='that_part@abv.bg', password='123', username='ThatPart', role=self.base_role)

        response: HttpResponse = self.client.post('/accounts/register/', data={'username': 'ThatPart',
                                                                               'password': 'mer19222',
                                                                               'email': 'TANKTNAK@abv.bg'})
        self.assertEqual(response.status_code, 400)
        self.assertIn('username', response.data)
        self.assertIn('username already exists', ''.join(response.data['username']))


class LoginViewTest(APITestCase):
    def setUp(self):
        self.base_role = Role.objects.create(name='Base')

    def test_logging_in_valid(self):
        # There is a user account
        User.objects.create(email='that_part@abv.bg', password='123', role=self.base_role)
        # And we try logging in to it
        response: HttpResponse = self.client.post('/accounts/login/', data={'email': 'that_part@abv.bg',
                                                                            'password': '123'})
        self.assertEqual(response.status_code, 202)
        self.assertTrue('user_token' in response.data)

    def test_logging_in_invalid_email(self):
        # There is a user account
        User.objects.create(email='that_part@abv.bg', password='123', role=self.base_role)
        # And we try logging in to it
        response: HttpResponse = self.client.post('/accounts/login/', data={'email': 'INVALID_EMAIL',
                                                                            'password': '123'})

        self.assertEqual(response.status_code, 400)
        # the response should return an error that the email is invalid
        self.assertIn('error', response.data)
        self.assertIn('Invalid credentials', ''.join(response.data['error']))


class LeaderboardViewTest(APITestCase):
    def setUp(self):
        """
        Create users with expected positions
        """
        self.role = Role.objects.create(name='Basic')
        self.first_user = User.objects.create(username='SomeGuy', email='me@abv.bg', password='123', score=123, role=self.role)
        self.second_user = User.objects.create(username='dGuy', email='d@abv.dg', password='123', score=122, role=self.role)
        self.second_user2 = User.objects.create(username='dGumasky', email='molly@abv.bg', password='123', score=122, role=self.role)
        self.second_user3 = User.objects.create(username='xdGumasky', email='xmolly@abv.bg', password='123', score=122, role=self.role)
        self.fifth_user = User.objects.create(username='dbrr', email='dd@abv.bg', password='123', score=121, role=self.role)

    def test_view_returns_expected_position(self):
        auth_token = 'Token {}'.format(self.first_user.auth_token.key)
        received_data = self.client.get('/challenges/selfLeaderboardPosition', HTTP_AUTHORIZATION=auth_token).data
        self.assertEqual(received_data['position'], 1)
        self.assertEqual(received_data['leaderboard_count'], 5)

    def test_view_returns_expected_last_position(self):
        auth_token = 'Token {}'.format(self.fifth_user.auth_token.key)
        received_data = self.client.get('/challenges/selfLeaderboardPosition', HTTP_AUTHORIZATION=auth_token).data

        self.assertEqual(received_data['position'], 5)
        self.assertEqual(received_data['leaderboard_count'], 5)

    def test_view_returns_expected_multiple_user_position(self):
        """ When multiple users have the same score and position, should return that position """
        auth_token = 'Token {}'.format(self.second_user3.auth_token.key)
        received_data = self.client.get('/challenges/selfLeaderboardPosition', HTTP_AUTHORIZATION=auth_token).data

        self.assertEqual(received_data['position'], 2)
        self.assertEqual(received_data['leaderboard_count'], 5)

    def test_get_leaderboard(self):
        """
        Should return a leaderboard with each user's position
        we expect each second_user* to be at 2nd place and the fifth user to be at fifth
        """
        expected_positions = {
            self.fifth_user.username: 5,
            self.second_user.username: 2,
            self.second_user2.username: 2,
            self.second_user3.username: 2,
            self.first_user.username: 1
        }
        auth_token = 'Token {}'.format(self.second_user3.auth_token.key)

        received_leaderboard = self.client.get('/challenges/getLeaderboard', HTTP_AUTHORIZATION=auth_token).data

        for lead in received_leaderboard:
            user_name = lead['name']
            self.assertEqual(lead['position'], expected_positions[user_name])


class UserDetailsViewTest(APITestCase):
    def setUp(self):
        self.user = User.objects.create(username='SomeGuy', email='me@abv.bg', password='123', score=123)
        self.auth_token = 'Token {}'.format(self.user.auth_token.key)

    def test_returns_expected_data(self):
        response = self.client.get(f'/accounts/user/{self.user.id}', HTTP_AUTHORIZATION=self.auth_token)
        expected_data = {'id': self.user.id, 'username': self.user.username, 'email': self.user.email,
                 'password': self.user.password, 'score': self.user.score,
                 'follower_count': self.user.followers.count()}

        self.assertEqual(response.status_code, 200)
        self.assertEqual(response.data, expected_data)

    def test_requires_authentication(self):
        response = self.client.get(f'/accounts/user/{self.user.id}')
        self.assertEqual(response.status_code, 401)


class UserFollowViewTest(APITestCase):
    def setUp(self):
        self.first_user = User.objects.create(username='SomeGuy', email='me@abv.bg', password='123', score=123)
        self.first_user_auth_token = 'Token {}'.format(self.first_user.auth_token.key)
        self.second_user = User.objects.create(username='dGuy', email='d@abv.dg', password='123', score=122)
        self.second_user_auth_token = 'Token {}'.format(self.second_user.auth_token.key)

    def test_follows(self):
        response = self.client.post(f'/accounts/follow?target={self.second_user.id}', HTTP_AUTHORIZATION=self.first_user_auth_token)
        self.assertEqual(response.status_code, 204)
        self.assertEqual(self.second_user.followers.count(), 1)
        self.assertEqual(self.first_user.users_followed.count(), 1)

    def test_cannot_follow_same_person_twice(self):
        self.client.post(f'/accounts/follow?target={self.second_user.id}', HTTP_AUTHORIZATION=self.first_user_auth_token)
        second_response = self.client.post(f'/accounts/follow?target={self.second_user.id}', HTTP_AUTHORIZATION=self.first_user_auth_token)
        self.assertEqual(second_response.status_code, 400)
        self.assertEqual(self.second_user.followers.count(), 1)
        self.assertEqual(self.first_user.users_followed.count(), 1)

    def test_returns_400_if_invalid_querystring(self):
        response = self.client.post(f'/accounts/follow?target=NINTENDO', HTTP_AUTHORIZATION=self.first_user_auth_token)
        self.assertEqual(response.status_code, 400)

    def test_returns_400_if_querystring_missing(self):
        response = self.client.post(f'/accounts/follow', HTTP_AUTHORIZATION=self.first_user_auth_token)
        self.assertEqual(response.status_code, 400)

    def test_returns_404_if_invalid_user(self):
        response = self.client.post(f'/accounts/follow?target=111', HTTP_AUTHORIZATION=self.first_user_auth_token)
        self.assertEqual(response.status_code, 404)

    def test_requires_authentication(self):
        response = self.client.post(f'/accounts/follow?target={self.second_user.id}')
        self.assertEqual(response.status_code, 401)


class UserUnfollowViewTest(APITestCase):
    def setUp(self):
        self.first_user = User.objects.create(username='SomeGuy', email='me@abv.bg', password='123', score=123)
        self.first_user_auth_token = 'Token {}'.format(self.first_user.auth_token.key)
        self.second_user = User.objects.create(username='dGuy', email='d@abv.dg', password='123', score=122)
        self.second_user_auth_token = 'Token {}'.format(self.second_user.auth_token.key)

    def test_follows(self):
        self.first_user.follow(self.second_user)
        response = self.client.post(f'/accounts/unfollow?target={self.second_user.id}', HTTP_AUTHORIZATION=self.first_user_auth_token)
        self.assertEqual(response.status_code, 204)
        self.assertEqual(self.second_user.followers.count(), 0)
        self.assertEqual(self.first_user.users_followed.count(), 0)

    def test_cannot_unfollow_user_that_is_not_followed(self):
        response = self.client.post(f'/accounts/unfollow?target={self.second_user.id}', HTTP_AUTHORIZATION=self.first_user_auth_token)
        self.assertEqual(response.status_code, 400)
        self.assertEqual(self.second_user.followers.count(), 0)
        self.assertEqual(self.first_user.users_followed.count(), 0)

    def test_returns_400_if_invalid_querystring(self):
        response = self.client.post(f'/accounts/unfollow?target=NINTENDO', HTTP_AUTHORIZATION=self.first_user_auth_token)
        self.assertEqual(response.status_code, 400)

    def test_returns_400_if_querystring_missing(self):
        response = self.client.post(f'/accounts/unfollow/', HTTP_AUTHORIZATION=self.first_user_auth_token)
        self.assertEqual(response.status_code, 400)

    def test_returns_404_if_invalid_user(self):
        response = self.client.post(f'/accounts/unfollow?target=111', HTTP_AUTHORIZATION=self.first_user_auth_token)
        self.assertEqual(response.status_code, 404)

    def test_returns_401_if_unauth(self):
        response = self.client.post(f'/accounts/unfollow?target={self.second_user.id}')
        self.assertEqual(response.status_code, 401)<|MERGE_RESOLUTION|>--- conflicted
+++ resolved
@@ -44,13 +44,8 @@
         received_sub2: UserSubcategoryProficiency = UserSubcategoryProficiency.objects.filter(user=us, subcategory=self.sub2).first()
         self.assertEqual(received_sub2.proficiency, self.starter_proficiency)
 
-<<<<<<< HEAD
-    def test_returns_401_if_unauth(self):
-        us = User.objects.create(username='SomeGuy', email='me@abv.bg', password='123', score=123)
-=======
     def test_user_register_requires_unique_username(self):
         us = User.objects.create(username='SomeGuy', email='me@abv.bg', password='123', score=123, role=self.base_role)
->>>>>>> 4890612f
         us.save()
         with self.assertRaises(Exception):
             us = User.objects.create(username='SomeGuy', email='me@abv.bg', password='123', score=123, role=self.base_role)
