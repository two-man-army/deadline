--- conflicted
+++ resolved
@@ -38,14 +38,8 @@
         top_user_submission = Submission.fetch_top_submission_for_challenge_and_user(self.id, user.id)
         return top_user_submission is not None and top_user_submission.result_score == self.score
 
-<<<<<<< HEAD
-
-class Submission(models.Model):
-    # TODO: Figure out how to increment SubCategoryProficiency's user score
-=======
     def add_comment(self, author: User, content: str):
         return ChallengeComment.objects.create(author=author, content=content, challenge=self)
-
 
 class ChallengeComment(models.Model):
     challenge = models.ForeignKey(Challenge, related_name='comments')
@@ -74,7 +68,8 @@
 
 class Submission(models.Model):
     # TODO: Hold lines of code field
->>>>>>> 6d94c291
+    # TODO: Figure out how to increment SubCategoryProficiency's user score
+
     challenge = models.ForeignKey(Challenge)
     author = models.ForeignKey(User)
     code = models.CharField(max_length=4000, blank=False)  # this max_length is barely cutting it
