<<<<<<< HEAD
from unittest.mock import MagicMock, patch
=======
from collections import OrderedDict
from unittest.mock import MagicMock
>>>>>>> 6d94c291

from django.test import TestCase
from rest_framework.renderers import JSONRenderer

<<<<<<< HEAD
from challenges.serializers import LimitedSubmissionSerializer, SubmissionSerializer, LimitedSubCategorySerializer
from challenges.models import Submission, SubmissionVote, ChallengeDescription, MainCategory, SubCategory, Language, \
    Challenge, Proficiency, UserSubcategoryProficiency
=======
from accounts.serializers import UserSerializer
from challenges.serializers import LimitedSubmissionSerializer, SubmissionSerializer, SubmissionCommentSerializer, \
    ChallengeCommentSerializer, ChallengeSerializer, ChallengeDescriptionSerializer
from challenges.models import Submission, SubmissionVote, ChallengeDescription, MainCategory, SubCategory, Language, \
    Challenge, Proficiency, SubmissionComment, ChallengeComment
>>>>>>> 6d94c291
from challenges.tests.base import TestHelperMixin
from challenges.tests.factories import ChallengeDescFactory, UserFactory
from accounts.models import User


class LimitedSubmissionSerializerTests(TestCase, TestHelperMixin):
    """ The LimitedSubmissionSerializer should attach four fields to the deserialized content
        - user_has_voted - Boolean indicating if the user has voted at all for this
        - user_has_upvoted - Boolean indicating if the user has upvoted the submission (user_has_voted must be true)
        - upvote_count - int showing the amount of upvotes this submission has
        - downvote_count - int showing the amount of downvotes this submission has
    """
    def setUp(self):
        self.base_set_up()

    def test_serialize_attaches_expected_variables(self):
        req_mock = MagicMock(user=self.auth_user)
        submission = Submission.objects.create(language=self.python_language, challenge=self.challenge, author=self.auth_user,
                                                code="hust", result_score=10, pending=False)
        sv = SubmissionVote.objects.create(is_upvote=True, submission_id=submission.id, author_id=self.auth_user.id); sv.save()

        received_submission = LimitedSubmissionSerializer(submission, context={'request': req_mock}).data

        self.assertEqual(received_submission['user_has_voted'], True)
        self.assertEqual(received_submission['user_has_upvoted'], True)
        self.assertEqual(received_submission['upvote_count'], 1)
        self.assertEqual(received_submission['downvote_count'], 0)

    def test_serialize_correctly_sets_user_has_upvoted(self):
        req_mock = MagicMock(user=self.auth_user)
        submission = Submission.objects.create(language=self.python_language, challenge=self.challenge, author=self.auth_user,
                                code="hust", result_score=10, pending=False)
        sv = SubmissionVote.objects.create(is_upvote=False, submission_id=submission.id, author_id=self.auth_user.id);

        received_submission = LimitedSubmissionSerializer(submission, context={'request': req_mock}).data
        self.assertEqual(received_submission['user_has_voted'], True)
        self.assertEqual(received_submission['user_has_upvoted'], False)
        self.assertEqual(received_submission['upvote_count'], 0)
        self.assertEqual(received_submission['downvote_count'], 1)

    def test_limited_serialization_should_not_serialize_code(self):

        s = Submission.objects.create(language=self.python_language, challenge=self.challenge, author=self.auth_user,
                                      code="BAGDAD")
        serializer = LimitedSubmissionSerializer(s)
        created_at_date = s.created_at.isoformat()[:-6] + 'Z'
        expected_json = (f'{{"id":{s.id},"challenge":{self.challenge.id},"author":"{self.auth_user.username}",'
                         f'"result_score":0,"pending":true,"created_at":"{created_at_date}",'
                         f'"compiled":true,"compile_error_message":"","language":"Python","timed_out":false,'
                         f'"user_has_voted":false,"user_has_upvoted":false,"upvote_count":0,"downvote_count":0}}')
        content = JSONRenderer().render(serializer.data)
        self.assertEqual(content.decode('utf-8').replace('\\n', '\n'), expected_json)


class SubmissionSerializerTests(TestCase, TestHelperMixin):
    """ The SubmissionSerializer should attach four fields to the deserialized content
        - user_has_voted - Boolean indicating if the user has voted at all for this
        - user_has_upvoted - Boolean indicating if the user has upvoted the submission (user_has_voted must be true)
        - upvote_count - int showing the amount of upvotes this submission has
        - downvote_count - int showing the amount of downvotes this submission has
    """
    def setUp(self):
        self.base_set_up()

    def test_serialize_attaches_expected_variables(self):
        req_mock = MagicMock(user=self.auth_user)
        submission = Submission.objects.create(language=self.python_language, challenge=self.challenge, author=self.auth_user,
                                               code="hoola", result_score=10, pending=False)
        SubmissionVote.objects.create(is_upvote=True, submission_id=submission.id, author_id=self.auth_user.id)

        received_submission = SubmissionSerializer(submission, context={'request': req_mock}).data

        self.assertEqual(received_submission['user_has_voted'], True)
        self.assertEqual(received_submission['user_has_upvoted'], True)
        self.assertEqual(received_submission['upvote_count'], 1)
        self.assertEqual(received_submission['downvote_count'], 0)

    def test_serialize_correctly_sets_user_has_upvoted(self):
        req_mock = MagicMock(user=self.auth_user)
        submission = Submission.objects.create(language=self.python_language, challenge=self.challenge, author=self.auth_user,
                                code="", result_score=10, pending=False)
        sv = SubmissionVote.objects.create(is_upvote=False, submission_id=submission.id, author_id=self.auth_user.id);

        received_submission = SubmissionSerializer(submission, context={'request': req_mock}).data
        self.assertEqual(received_submission['user_has_voted'], True)
        self.assertEqual(received_submission['user_has_upvoted'], False)
        self.assertEqual(received_submission['upvote_count'], 0)
        self.assertEqual(received_submission['downvote_count'], 1)

    def test_serialization(self):
        s = Submission.objects.create(language=self.python_language, challenge=self.challenge, author=self.auth_user, code="DMV")
        sv = SubmissionVote.objects.create(submission_id=s.id, author_id=self.auth_user.id, is_upvote=False); sv.save()
        serializer = SubmissionSerializer(s, context={'request': MagicMock(user=self.auth_user)})
<<<<<<< HEAD
        created_at_date = s.created_at.isoformat()[:-6] + 'Z'
        expected_json = (f'{{"id":{s.id},"challenge":{self.challenge.id},"author":"{self.auth_user.username}",'
                         f'"code":"{"DMV"}","result_score":0,"pending":true,"created_at":"{created_at_date}",'
                         f'"compiled":true,"compile_error_message":"","language":"Python","timed_out":false,'
                         f'"upvote_count":0,"downvote_count":1,"user_has_voted":true,"user_has_upvoted":false}}')
        content = JSONRenderer().render(serializer.data)
        self.assertEqual(content.decode('utf-8').replace('\\n', '\n'), expected_json)


class LimitedSubCategorySerializerTests(TestCase, TestHelperMixin):
    """
    Show more limited information on a SubCategory,
        namely,
        - count of challenges user has solved
        - count of subcategory challenges
        - user proficiency
        - experience required for user to reach next proficiency
    """
    def setUp(self):
        self.c1 = MainCategory.objects.create(name='Test')
        self.sub1 = SubCategory.objects.create(name='Unit', meta_category=self.c1)
        self.first_prof = Proficiency.objects.create(name='starter', needed_percentage=0)
        self.second_prof = Proficiency.objects.create(name='master', needed_percentage=90)
        self.create_user_and_auth_token()
        self.sample_desc = ChallengeDescFactory()
        self.req_mock = MagicMock(user=self.auth_user)
        self.subcategory_progress = UserSubcategoryProficiency.objects.filter(subcategory=self.sub1,
                                                                              user=self.auth_user).first()

    def test_serializes_as_expected(self):
        # create three challenges for said category
        for i in range(3):
            Challenge.objects.create(name=f'Hello{i}', difficulty=5, score=10, description=ChallengeDescFactory(),
                                     test_case_count=3, category=self.sub1)

        expected_data = {'name': self.sub1.name,
                         'proficiency': {'name': self.subcategory_progress.proficiency.name,
                                         'user_score': self.subcategory_progress.user_score},
                         'next_proficiency': {'name': self.second_prof.name,
                                              'needed_percentage': self.second_prof.needed_percentage},
                         'max_score': self.sub1.max_score, 'challenge_count': 3, 'solved_challenges_count': 0}
        received_data = LimitedSubCategorySerializer(self.sub1, context={'request': self.req_mock}).data
        self.assertEqual(expected_data, received_data)

    def test_serializes_no_next_proficiency_when_none_exists(self):
        self.subcategory_progress.proficiency = self.second_prof
        self.subcategory_progress.save()
        received_data = LimitedSubCategorySerializer(self.sub1, context={'request': self.req_mock}).data
        self.assertEqual({}, received_data['next_proficiency'])

    @patch('accounts.models.User.fetch_count_of_solved_challenges_for_subcategory')
    def test_solved_challenges_count_calls_user_fetch_challenge_count(self, mock_fetch):
        mock_fetch.return_value = 200
        received_data = LimitedSubCategorySerializer(self.sub1, context={'request': self.req_mock}).data
        mock_fetch.assert_called_once()
        self.assertEqual(received_data['solved_challenges_count'], 200)
=======
        expected_data = {'id': s.id, 'challenge': s.challenge.id, 'author': s.author.username, 'code': s.code,
                         'result_score': s.result_score, 'pending': s.pending,
                         'created_at': s.created_at.isoformat()[:-6] + 'Z', 'compiled': s.compiled,
                         'compile_error_message': s.compile_error_message, 'language': s.language.name,
                         'timed_out': s.timed_out, 'comments': [], 'user_has_voted': True, 'user_has_upvoted': False,
                         'upvote_count': 0, 'downvote_count': 1}

        self.assertEqual(expected_data, serializer.data)

    def test_serializes_comments_and_sorts_by_order_date(self):
        s = Submission.objects.create(language=self.python_language, challenge=self.challenge, author=self.auth_user, code="DMV")
        s.add_comment(author=self.auth_user, content='1Hello :)')
        s.add_comment(author=self.auth_user, content='Hello 2')
        serializer = SubmissionSerializer(s, context={'request': MagicMock(user=self.auth_user)})
        comments = SubmissionComment.objects.all().order_by('-created_at')
        expected_data = SubmissionCommentSerializer(many=True, instance=comments).data

        self.assertEqual(expected_data, serializer.data['comments'])


class SubmissionCommentSerializerTests(TestCase, TestHelperMixin):
    def setUp(self):
        self.base_set_up()

    def test_serialization(self):
        subm_comment = SubmissionComment.objects.create(submission=self.submission,
                                                        author=self.auth_user, content="Hello World")

        expected_data = {'id': subm_comment.id, 'author': UserSerializer(subm_comment.author).data,
                         'content': subm_comment.content, 'replies': []}
        received_data = SubmissionCommentSerializer(instance=subm_comment).data
        self.assertEqual(expected_data, received_data)


class ChallengeSerializerTests(TestCase, TestHelperMixin):
    def setUp(self):
        self.create_user_and_auth_token()
        challenge_cat = MainCategory.objects.create(name='Tests')
        self.sample_desc = ChallengeDescFactory()
        self.sub_cat = SubCategory.objects.create(name='tests', meta_category=challenge_cat)
        self.rust_lang = Language.objects.create(name='Rust')
        self.python_lang = Language.objects.create(name='Python')
        self.c_lang = Language.objects.create(name='C')

    def test_serialization(self):
        c = Challenge.objects.create(name='Hello', difficulty=5, score=10, test_case_count=5, category=self.sub_cat,
                                     description=self.sample_desc)
        c.supported_languages.add(*[self.rust_lang, self.c_lang, self.python_lang])

        expected_description_data = ChallengeDescriptionSerializer(instance=self.sample_desc).data
        expected_data = {
            'id': c.id, 'name': c.name, 'difficulty': c.difficulty, 'score': c.score,
            'description': expected_description_data, 'test_case_count': c.test_case_count,
            'category': c.category.name, 'supported_languages': [lang.name for lang in c.supported_languages.all()],
            'comments': []
        }

        received_data = ChallengeSerializer(c).data
        self.assertEqual(received_data, expected_data)

    def test_serializes_comments_and_sorts_by_creation_date(self):
        c = Challenge.objects.create(name='Hello', difficulty=5, score=10, test_case_count=5, category=self.sub_cat,
                                     description=self.sample_desc)
        c.add_comment(author=self.auth_user, content='1Hello :)')
        c.add_comment(author=self.auth_user, content='Hello 2')
        serializer = ChallengeSerializer(c)
        comments = ChallengeComment.objects.all().order_by('-created_at')

        expected_data = ChallengeCommentSerializer(many=True, instance=comments).data
        self.assertEqual(expected_data, serializer.data['comments'])


class ChallengeCommentSerializerTests(TestCase, TestHelperMixin):
    def setUp(self):
        self.base_set_up()

    def test_serialization(self):
        challenge_comment = ChallengeComment.objects.create(challenge=self.challenge,
                                                            author=self.auth_user, content='Hello World')
        author_data = OrderedDict(UserSerializer(self.auth_user).data)
        expected_data = {'id': challenge_comment.id, 'author': author_data, 'content': challenge_comment.content, 'replies': []}
        received_data = ChallengeCommentSerializer(instance=challenge_comment).data

        self.assertEqual(expected_data, received_data)

    def test_nested_serialization(self):
        author_data = OrderedDict(UserSerializer(self.auth_user).data)

        challenge_comment = ChallengeComment.objects.create(challenge=self.challenge,
                                                            author=self.auth_user, content='Hello World')
        first_reply = challenge_comment.add_reply(author=self.auth_user, content='Ill Mind')
        first_reply_reply = first_reply.add_reply(author=self.auth_user, content='lift weights')
        first_reply_reply_reply = first_reply_reply.add_reply(author=self.auth_user, content='scary fella')
        second_reply = challenge_comment.add_reply(author=self.auth_user, content='grind disorder')
        # this also asserts that replies are sorted by creation date descending
        expected_data = {
            'id': challenge_comment.id,
            'content': challenge_comment.content,
            'author': author_data,
            'replies': [
                {
                    'id': second_reply.id,
                    'content': second_reply.content,
                    'author': author_data,
                    'replies': []
                },
                {
                    'id': first_reply.id,
                    'content': first_reply.content,
                    'author': author_data,
                    'replies': [
                        {
                            'id': first_reply_reply.id,
                            'content': first_reply_reply.content,
                            'author': author_data,
                            'replies': [
                                {
                                    'id': first_reply_reply_reply.id,
                                    'content': first_reply_reply_reply.content,
                                    'author': author_data,
                                    'replies': []
                                }
                            ]
                        }
                    ]
                }
            ]
        }

        self.assertEqual(expected_data, ChallengeCommentSerializer(challenge_comment).data)

    def test_deserialize_ignores_read_only_fields(self):
        new_user = UserFactory(); new_user.save()
        desc = ChallengeDescFactory()
        new_c = Challenge.objects.create(name='Stay Callin', difficulty=5, score=10, description=desc,
                                                  test_case_count=2, category=self.sub_cat)
        challenge_comment = ChallengeComment.objects.create(challenge=self.challenge,
                                                            author=self.auth_user, content='Hello World')
        ser = ChallengeCommentSerializer(data={'id': 2014, 'content': 'change', 'author_id': new_user.id, 'parent_id': challenge_comment.id,
                                               'challenge_id': new_c.id})
        self.assertTrue(ser.is_valid())
        new_comment = ser.save(author=self.auth_user, challenge=self.challenge)

        self.assertNotEqual(new_comment.id, 2014)
        self.assertEqual(new_comment.author, self.auth_user)
        self.assertIsNone(new_comment.parent)
        self.assertEqual(new_comment.content, 'change')
        self.assertEqual(new_comment.challenge, self.challenge)
>>>>>>> 6d94c291
<|MERGE_RESOLUTION|>--- conflicted
+++ resolved
@@ -1,27 +1,17 @@
-<<<<<<< HEAD
 from unittest.mock import MagicMock, patch
-=======
 from collections import OrderedDict
-from unittest.mock import MagicMock
->>>>>>> 6d94c291
 
 from django.test import TestCase
 from rest_framework.renderers import JSONRenderer
 
-<<<<<<< HEAD
-from challenges.serializers import LimitedSubmissionSerializer, SubmissionSerializer, LimitedSubCategorySerializer
-from challenges.models import Submission, SubmissionVote, ChallengeDescription, MainCategory, SubCategory, Language, \
-    Challenge, Proficiency, UserSubcategoryProficiency
-=======
+
 from accounts.serializers import UserSerializer
 from challenges.serializers import LimitedSubmissionSerializer, SubmissionSerializer, SubmissionCommentSerializer, \
-    ChallengeCommentSerializer, ChallengeSerializer, ChallengeDescriptionSerializer
+    ChallengeCommentSerializer, ChallengeSerializer, ChallengeDescriptionSerializer, LimitedSubCategorySerializer
 from challenges.models import Submission, SubmissionVote, ChallengeDescription, MainCategory, SubCategory, Language, \
-    Challenge, Proficiency, SubmissionComment, ChallengeComment
->>>>>>> 6d94c291
+    Challenge, Proficiency, SubmissionComment, ChallengeComment, UserSubcategoryProficiency
 from challenges.tests.base import TestHelperMixin
 from challenges.tests.factories import ChallengeDescFactory, UserFactory
-from accounts.models import User
 
 
 class LimitedSubmissionSerializerTests(TestCase, TestHelperMixin):
@@ -58,6 +48,7 @@
         self.assertEqual(received_submission['user_has_upvoted'], False)
         self.assertEqual(received_submission['upvote_count'], 0)
         self.assertEqual(received_submission['downvote_count'], 1)
+
 
     def test_limited_serialization_should_not_serialize_code(self):
 
@@ -112,14 +103,25 @@
         s = Submission.objects.create(language=self.python_language, challenge=self.challenge, author=self.auth_user, code="DMV")
         sv = SubmissionVote.objects.create(submission_id=s.id, author_id=self.auth_user.id, is_upvote=False); sv.save()
         serializer = SubmissionSerializer(s, context={'request': MagicMock(user=self.auth_user)})
-<<<<<<< HEAD
         created_at_date = s.created_at.isoformat()[:-6] + 'Z'
-        expected_json = (f'{{"id":{s.id},"challenge":{self.challenge.id},"author":"{self.auth_user.username}",'
-                         f'"code":"{"DMV"}","result_score":0,"pending":true,"created_at":"{created_at_date}",'
-                         f'"compiled":true,"compile_error_message":"","language":"Python","timed_out":false,'
-                         f'"upvote_count":0,"downvote_count":1,"user_has_voted":true,"user_has_upvoted":false}}')
-        content = JSONRenderer().render(serializer.data)
-        self.assertEqual(content.decode('utf-8').replace('\\n', '\n'), expected_json)
+
+        expected_data = {'id': s.id, 'challenge': s.challenge.id, 'author': s.author.username, 'code': s.code,
+                         'result_score': s.result_score, 'pending': s.pending,
+                         'created_at': s.created_at.isoformat()[:-6] + 'Z', 'compiled': s.compiled,
+                         'compile_error_message': s.compile_error_message, 'language': s.language.name,
+                         'timed_out': s.timed_out, 'comments': [], 'user_has_voted': True, 'user_has_upvoted': False,
+                         'upvote_count': 0, 'downvote_count': 1}
+
+        self.assertEqual(expected_data, serializer.data)
+
+    def test_serializes_comments_and_sorts_by_order_date(self):
+        s = Submission.objects.create(language=self.python_language, challenge=self.challenge, author=self.auth_user, code="DMV")
+        s.add_comment(author=self.auth_user, content='1Hello :)')
+        s.add_comment(author=self.auth_user, content='Hello 2')
+        serializer = SubmissionSerializer(s, context={'request': MagicMock(user=self.auth_user)})
+        comments = SubmissionComment.objects.all().order_by('-created_at')
+        expected_data = SubmissionCommentSerializer(many=True, instance=comments).data
+        self.assertEqual(expected_data, serializer.data['comments'])
 
 
 class LimitedSubCategorySerializerTests(TestCase, TestHelperMixin):
@@ -169,25 +171,6 @@
         received_data = LimitedSubCategorySerializer(self.sub1, context={'request': self.req_mock}).data
         mock_fetch.assert_called_once()
         self.assertEqual(received_data['solved_challenges_count'], 200)
-=======
-        expected_data = {'id': s.id, 'challenge': s.challenge.id, 'author': s.author.username, 'code': s.code,
-                         'result_score': s.result_score, 'pending': s.pending,
-                         'created_at': s.created_at.isoformat()[:-6] + 'Z', 'compiled': s.compiled,
-                         'compile_error_message': s.compile_error_message, 'language': s.language.name,
-                         'timed_out': s.timed_out, 'comments': [], 'user_has_voted': True, 'user_has_upvoted': False,
-                         'upvote_count': 0, 'downvote_count': 1}
-
-        self.assertEqual(expected_data, serializer.data)
-
-    def test_serializes_comments_and_sorts_by_order_date(self):
-        s = Submission.objects.create(language=self.python_language, challenge=self.challenge, author=self.auth_user, code="DMV")
-        s.add_comment(author=self.auth_user, content='1Hello :)')
-        s.add_comment(author=self.auth_user, content='Hello 2')
-        serializer = SubmissionSerializer(s, context={'request': MagicMock(user=self.auth_user)})
-        comments = SubmissionComment.objects.all().order_by('-created_at')
-        expected_data = SubmissionCommentSerializer(many=True, instance=comments).data
-
-        self.assertEqual(expected_data, serializer.data['comments'])
 
 
 class SubmissionCommentSerializerTests(TestCase, TestHelperMixin):
@@ -317,5 +300,4 @@
         self.assertEqual(new_comment.author, self.auth_user)
         self.assertIsNone(new_comment.parent)
         self.assertEqual(new_comment.content, 'change')
-        self.assertEqual(new_comment.challenge, self.challenge)
->>>>>>> 6d94c291
+        self.assertEqual(new_comment.challenge, self.challenge)