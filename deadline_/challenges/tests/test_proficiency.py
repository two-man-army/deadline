from unittest.mock import patch

from django.test import TestCase
from challenges.models import Proficiency, MainCategory, SubCategory, UserSubcategoryProficiency, User, Challenge, SubcategoryProficiencyAward
from challenges.tests.factories import UserFactory, ChallengeDescFactory


class ProficiencyModelTests(TestCase):
    def setUp(self):
        self.worst_prof = Proficiency.objects.create(name="worst", needed_percentage=1)
        self.middle_prof = Proficiency.objects.create(name="middle", needed_percentage=50)
        self.second_worst_prof = Proficiency.objects.create(name="second worst", needed_percentage=25)
        self.top_prof = Proficiency.objects.create(name="best", needed_percentage=100)

    def test_fetch_next_proficiency(self):
        """ Given a percentage, should return the next proficiency up the ladder """
        self.assertEqual(self.worst_prof.fetch_next_proficiency(), self.second_worst_prof)
        self.assertEqual(self.middle_prof.fetch_next_proficiency(), self.top_prof)

    def test_fetch_next_proficiency_returns_none_on_no_better_prof(self):
        self.assertIsNone(self.top_prof.fetch_next_proficiency())

    def test_fetch_next_proficiency_returns_strictly_higher_proficiency(self):
        """ Given two proficiencies with equal needed_percentage,
            the method should return one that strictly has a higher percentage"""
        self.middle_prof2 = Proficiency.objects.create(name="middle2", needed_percentage=50)
        self.assertNotEqual(self.middle_prof.fetch_next_proficiency(), self.middle_prof2)


class UserSubcategoryProficiencyModelTest(TestCase):
    def setUp(self):
        self.c1 = MainCategory.objects.create(name='Tank')
        self.sub1 = SubCategory.objects.create(name='Unit', meta_category=self.c1)
        # create two different challenges
        self.chal = Challenge.objects.create(name='Hello', difficulty=1, score=200, test_case_count=5, category=self.sub1,
                          description=ChallengeDescFactory(), test_file_name='tank')
        self.chal2 = Challenge.objects.create(name='Hello2', difficulty=1, score=200, test_case_count=5, category=self.sub1,
                          description=ChallengeDescFactory(), test_file_name='tank2')
        self.max_challenge_score = 400
        self.starter_prof = Proficiency.objects.create(name='starter', needed_percentage=0)
        self.mid_prof = Proficiency.objects.create(name='mid', needed_percentage=50)
        self.mid_prof_award = SubcategoryProficiencyAward.objects.create(subcategory=self.sub1, proficiency=self.mid_prof,
                                                                    xp_reward=1000)
        self.top_prof = Proficiency.objects.create(name='top', needed_percentage=100)
        self.user: User = UserFactory()
        self.user.save()

    def test_user_id_and_subcat_are_unique_together(self):
        # NOTE: One UserSubcategoryProficiency is already created on user model creation
        with self.assertRaises(Exception):
            sec_sub = UserSubcategoryProficiency(self.user.id, self.sub1.id, 0)
            sec_sub.save()

    def test_to_update_proficiency_works_correctly(self):
        subcat_proficiency: UserSubcategoryProficiency = self.user.fetch_subcategory_proficiency(self.sub1.id)
        subcat_proficiency.user_score = 200  # this places the user right at the 50% mark and should update his prof to mid
        subcat_proficiency.save()

        self.assertTrue(subcat_proficiency.to_update_proficiency())

    def test_to_update_proficiency_returns_false(self):
        subcat_proficiency: UserSubcategoryProficiency = self.user.fetch_subcategory_proficiency(self.sub1.id)
        subcat_proficiency.user_score = 199 # this places the user right at the 49% mark
        # meaning he should not update his proficiency
        subcat_proficiency.save()

        self.assertFalse(subcat_proficiency.to_update_proficiency())

    def test_to_update_proficiency_when_no_better_prof_exists(self):
        subcat_proficiency: UserSubcategoryProficiency = self.user.fetch_subcategory_proficiency(self.sub1.id)
        subcat_proficiency.proficiency = self.top_prof
        subcat_proficiency.user_score = 400 # 100% mark
        subcat_proficiency.save()

        self.assertFalse(subcat_proficiency.to_update_proficiency())

    def test_to_update_proficiency_user_has_high_prof_but_percentage_low_should_not_update(self):
        """
        This can be achieved when a user has scored a high proficiency in the best with a high percentage,
        but some time later more challenges have been added and his percentage is not as good anymore.
        Desired behavior is to have the user keep his high proficiency
        """
        subcat_proficiency: UserSubcategoryProficiency = self.user.fetch_subcategory_proficiency(self.sub1.id)
        subcat_proficiency.proficiency = self.top_prof
        subcat_proficiency.user_score = 202 # ~51% mark
        # top prof requires 100% but user's percentage is 51%

        subcat_proficiency.save()
        self.assertFalse(subcat_proficiency.to_update_proficiency())

    @patch('social.models.managers.newsfeed_item.NewsfeedItemManager.create_subcategory_badge_post')
    def test_try_update_proficiency_updates_when_needed(self, mock_create_post):
        subcat_proficiency: UserSubcategoryProficiency = self.user.fetch_subcategory_proficiency(self.sub1.id)
        subcat_proficiency.user_score = 202 # this places the user right at the 51% mark
        subcat_proficiency.proficiency = self.starter_prof
        self.user.score = 202
        self.user.save()
        subcat_proficiency.save()
        # meaning his proficiency should be updated
        expected_proficiency = self.mid_prof
        expected_score = self.mid_prof_award.xp_reward + self.user.score

        updated_prof = subcat_proficiency.try_update_proficiency()
        self.user.refresh_from_db()
        self.assertTrue(updated_prof)
        # should update the user's score and proficiency
        self.assertEqual(self.user.score, expected_score)
        self.assertEqual(subcat_proficiency.proficiency, expected_proficiency)
        # should automatically create a NewsfeedItem about the achievement
        mock_create_post.assert_called_once_with(user_subcat_prof=subcat_proficiency)

    @patch('social.models.managers.newsfeed_item.NewsfeedItemManager.create_subcategory_badge_post')
    def test_try_update_proficiency_does_not_update_when_needed(self, mock_create_post):
        subcat_proficiency: UserSubcategoryProficiency = self.user.fetch_subcategory_proficiency(self.sub1.id)
        subcat_proficiency.proficiency = self.starter_prof
        subcat_proficiency.user_score = 199  # this places the user right at the 49% mark
        # meaning he should not update
        self.user.score = 199
        self.user.save()
        subcat_proficiency.save()

        updated_prof = subcat_proficiency.try_update_proficiency()
        self.user.refresh_from_db()
        self.assertFalse(updated_prof)
        # should update the user's score and proficiency
        self.assertEqual(self.user.score, 199)
        self.assertEqual(subcat_proficiency.proficiency, self.starter_prof)
<<<<<<< HEAD

    def test_proficiency_user_score_is_updated_onsubmission_creation(self):
        raise NotImplementedError()

    def test_proficiency_user_score_is_not_updated_on_lesser_submission_score(self):
        raise NotImplementedError()

    def test_proficiency_user_score_update_is_not_overwritten_on_multiple_varied_submissions(self):
        raise NotImplementedError()

    def test_proficiency_user_score_update_is_incremented_on_multiple_different_challenge_submissions(self):
        raise NotImplementedError()
=======
        mock_create_post.assert_not_called()
>>>>>>> 6d94c291
<|MERGE_RESOLUTION|>--- conflicted
+++ resolved
@@ -125,7 +125,7 @@
         # should update the user's score and proficiency
         self.assertEqual(self.user.score, 199)
         self.assertEqual(subcat_proficiency.proficiency, self.starter_prof)
-<<<<<<< HEAD
+        mock_create_post.assert_not_called()
 
     def test_proficiency_user_score_is_updated_onsubmission_creation(self):
         raise NotImplementedError()
@@ -137,7 +137,4 @@
         raise NotImplementedError()
 
     def test_proficiency_user_score_update_is_incremented_on_multiple_different_challenge_submissions(self):
-        raise NotImplementedError()
-=======
-        mock_create_post.assert_not_called()
->>>>>>> 6d94c291
+        raise NotImplementedError()