--- conflicted
+++ resolved
@@ -29,20 +29,12 @@
     description = ChallengeDescriptionSerializer()
     category = serializers.StringRelatedField()
     supported_languages = serializers.StringRelatedField(many=True)
-<<<<<<< HEAD
-
-    class Meta:
-        model = Challenge
-        fields = ('id', 'name', 'difficulty', 'score', 'description', 'test_case_count', 'category',
-                  'supported_languages')
-=======
     comments = ChallengeCommentSerializer(many=True, read_only=True)
 
     class Meta:
         model = Challenge
         fields = ('id', 'name', 'difficulty', 'score', 'description', 'test_case_count',
                   'category', 'supported_languages', 'comments')
->>>>>>> 6d94c291
 
 
 class LanguageSerializer(serializers.ModelSerializer):
@@ -90,18 +82,14 @@
     author = serializers.StringRelatedField(read_only=True)
     result_score = serializers.IntegerField(read_only=True)
     pending = serializers.BooleanField(read_only=True)
-<<<<<<< HEAD
     language = serializers.SerializerMethodField()
     upvote_count = serializers.SerializerMethodField()
     downvote_count = serializers.SerializerMethodField()
-=======
     comments = SubmissionCommentSerializer(many=True, read_only=True)
->>>>>>> 6d94c291
 
     class Meta:
         model = Submission
-        fields = ('id', 'challenge', 'author', 'code', 'result_score', 'pending', 'created_at',
-<<<<<<< HEAD
+        fields = ('id', 'challenge', 'author', 'code', 'result_score', 'pending', 'created_at', 'comments',
                   'compiled', 'compile_error_message', 'language', 'timed_out', 'upvote_count', 'downvote_count')
 
     def get_language(self, obj):
@@ -114,9 +102,6 @@
     def get_downvote_count(self, obj):
         _, downvote_count = obj.get_votes_count()
         return downvote_count
-=======
-                  'compiled', 'compile_error_message', 'language', 'timed_out', 'comments')
->>>>>>> 6d94c291
 
     def to_representation(self, instance: Submission):
         """
