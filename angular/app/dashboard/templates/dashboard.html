--- conflicted
+++ resolved
@@ -241,9 +241,6 @@
 
                 </div>
                 <button class="btn btn-primary" ng-click="vm.submitSolution(vm.challengeInfo.id)" type="submit">Button</button>
-<<<<<<< HEAD
-                
-=======
                 <h4>Test cases:</h4>
                 <div class="table-responsive">
                     <table class="table table-bordered table-hover">
@@ -257,7 +254,6 @@
                         <tr class="danger" ng-if="!item.success" ng-repeat="item in vm.testData"><td>Fail: {{item.error_message}}<td>Traceback: {{item.traceback}}</td></tr>
                     </table>
                 </div>
->>>>>>> 80c614d4
             </div>
 
         </div><!-- End Page Content -->
